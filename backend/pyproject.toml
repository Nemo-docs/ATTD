[project]
name = "backend"
version = "0.1.0"
description = "Add your description here"
readme = "README.md"
requires-python = ">=3.9"
dependencies = [
    "fastapi[standard]>=0.120.0",
    "uvicorn",
    "openai>=1.0.0",
    "python-dotenv",
    "tiktoken",
    "pymongo[srv]>=4.15.3",
    "boto3>=1.40.62",
    "httpx>=0.27.0",
    "langfuse>=3.7.0",
    "clerk-backend-api>=2.1.0",
    "ordered-set>=4.1.0",
<<<<<<< HEAD
    "tree-sitter>=0.23.2",
    "tree-sitter-python>=0.23.6",
=======
]

[dependency-groups]
dev = [
    "debugpy>=1.8.17",
    "tinydb>=4.8.2",
>>>>>>> da257d4c
]<|MERGE_RESOLUTION|>--- conflicted
+++ resolved
@@ -16,15 +16,12 @@
     "langfuse>=3.7.0",
     "clerk-backend-api>=2.1.0",
     "ordered-set>=4.1.0",
-<<<<<<< HEAD
     "tree-sitter>=0.23.2",
     "tree-sitter-python>=0.23.6",
-=======
 ]
 
 [dependency-groups]
 dev = [
     "debugpy>=1.8.17",
     "tinydb>=4.8.2",
->>>>>>> da257d4c
 ]