[project]
name = "backend"
version = "0.1.0"
description = "Add your description here"
readme = "README.md"
requires-python = ">=3.9"
dependencies = [
    "fastapi[standard]>=0.120.0",
    "uvicorn",
    "openai>=1.0.0",
    "python-dotenv",
    "tiktoken",
    "pymongo[srv]>=4.15.3",
    "boto3>=1.40.62",
    "httpx>=0.27.0",
    "langfuse>=3.7.0",
<<<<<<< HEAD
    "clerk-backend-api>=2.1.0",
=======
    "ordered-set>=4.1.0",
>>>>>>> c220c2e9
]<|MERGE_RESOLUTION|>--- conflicted
+++ resolved
@@ -14,9 +14,6 @@
     "boto3>=1.40.62",
     "httpx>=0.27.0",
     "langfuse>=3.7.0",
-<<<<<<< HEAD
     "clerk-backend-api>=2.1.0",
-=======
     "ordered-set>=4.1.0",
->>>>>>> c220c2e9
 ]